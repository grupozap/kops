/*
Copyright 2016 The Kubernetes Authors.

Licensed under the Apache License, Version 2.0 (the "License");
you may not use this file except in compliance with the License.
You may obtain a copy of the License at

    http://www.apache.org/licenses/LICENSE-2.0

Unless required by applicable law or agreed to in writing, software
distributed under the License is distributed on an "AS IS" BASIS,
WITHOUT WARRANTIES OR CONDITIONS OF ANY KIND, either express or implied.
See the License for the specific language governing permissions and
limitations under the License.
*/

/******************************************************************************
Template Functions are what map functions in the models, to internal logic in
kops. This is the point where we connect static YAML configuration to dynamic
runtime values in memory.

When defining a new function:
	- Build the new function here
	- Define the new function in AddTo()
		dest["MyNewFunction"] = MyNewFunction // <-- Function Pointer
******************************************************************************/

package cloudup

import (
	"encoding/base64"
	"fmt"
<<<<<<< HEAD

	"github.com/golang/glog"
=======
	"os"
	"strconv"
>>>>>>> 327235a2
	"strings"
	"text/template"

	"k8s.io/apimachinery/pkg/util/sets"
	"k8s.io/kops/pkg/apis/kops"
	"k8s.io/kops/pkg/dns"
	"k8s.io/kops/pkg/model"
<<<<<<< HEAD
	"k8s.io/kops/pkg/model/components"
	"k8s.io/kops/upup/pkg/fi"
=======
>>>>>>> 327235a2
	"k8s.io/kops/upup/pkg/fi/cloudup/gce"
)

type TemplateFunctions struct {
	cluster        *kops.Cluster
	instanceGroups []*kops.InstanceGroup

	tags   sets.String
	region string

	modelContext *model.KopsModelContext
}

// This will define the available functions we can use in our YAML models
// If we are trying to get a new function implemented it MUST
// be defined here.
func (tf *TemplateFunctions) AddTo(dest template.FuncMap) {
	dest["SharedVPC"] = tf.SharedVPC

	// Remember that we may be on a different arch from the target.  Hard-code for now.
	dest["Arch"] = func() string { return "amd64" }

	dest["Base64Encode"] = func(s string) string {
		return base64.StdEncoding.EncodeToString([]byte(s))
	}
	dest["replace"] = func(s, find, replace string) string {
		return strings.Replace(s, find, replace, -1)
	}
	dest["join"] = func(a []string, sep string) string {
		return strings.Join(a, sep)
	}

	dest["ClusterName"] = tf.modelContext.ClusterName

	dest["HasTag"] = tf.HasTag

	dest["WithDefaultBool"] = func(v *bool, defaultValue bool) bool {
		if v != nil {
			return *v
		}
		return defaultValue
	}

	dest["GetInstanceGroup"] = tf.GetInstanceGroup

	dest["CloudTags"] = tf.modelContext.CloudTagsForInstanceGroup

	dest["KubeDNS"] = func() *kops.KubeDNSConfig {
		return tf.cluster.Spec.KubeDNS
	}

	dest["DnsControllerArgv"] = tf.DnsControllerArgv

	dest["ExternalDnsArgv"] = tf.ExternalDnsArgv

	// TODO: Only for GCE?
	dest["EncodeGCELabel"] = gce.EncodeGCELabel

	dest["Region"] = func() string {
		return tf.region
	}

	dest["ProxyEnv"] = tf.ProxyEnv
}

// SharedVPC is a simple helper function which makes the templates for a shared VPC clearer
func (tf *TemplateFunctions) SharedVPC() bool {
	return tf.cluster.SharedVPC()
}

// HasTag returns true if the specified tag is set
func (tf *TemplateFunctions) HasTag(tag string) bool {
	_, found := tf.tags[tag]
	return found
}

// GetInstanceGroup returns the instance group with the specified name
func (tf *TemplateFunctions) GetInstanceGroup(name string) (*kops.InstanceGroup, error) {
	for _, ig := range tf.instanceGroups {
		if ig.ObjectMeta.Name == name {
			return ig, nil
		}
	}
	return nil, fmt.Errorf("InstanceGroup %q not found", name)
}

// DnsControllerArgv returns the args to the DNS controller
func (tf *TemplateFunctions) DnsControllerArgv() ([]string, error) {
	var argv []string

	argv = append(argv, "/usr/bin/dns-controller")

	externalDns := tf.cluster.Spec.ExternalDNS
	if externalDns == nil {
		externalDns = &kops.ExternalDNSConfig{}
		argv = append(argv, "--watch-ingress=false")
		glog.Infoln("watch-ingress=false set on DNSController")
	} else {
		watchIngress := fi.BoolValue(externalDns.WatchIngress)
		if watchIngress {
			glog.Warningln("--watch-ingress=true set on DNSController. ")
			glog.Warningln("this may cause problems with previously defined services: https://github.com/kubernetes/kops/issues/2496")
		} else {
			argv = append(argv, "--watch-ingress=false")
		}
	}
	// argv = append(argv, "--watch-ingress=false")

	switch kops.CloudProviderID(tf.cluster.Spec.CloudProvider) {
	case kops.CloudProviderAWS:
		if strings.HasPrefix(os.Getenv("AWS_REGION"), "cn-") {
			argv = append(argv, "--dns=gossip")
		} else {
			argv = append(argv, "--dns=aws-route53")
		}
	case kops.CloudProviderGCE:
		argv = append(argv, "--dns=google-clouddns")
	case kops.CloudProviderDO:
		// this is not supported yet, here so we can successfully create clusters
		// this will be supported for digitalocean in the future
		argv = append(argv, "--dns=digitalocean")
	case kops.CloudProviderVSphere:
		argv = append(argv, "--dns=coredns")
		argv = append(argv, "--dns-server="+*tf.cluster.Spec.CloudConfig.VSphereCoreDNSServer)

	default:
		return nil, fmt.Errorf("unhandled cloudprovider %q", tf.cluster.Spec.CloudProvider)
	}

	if dns.IsGossipHostname(tf.cluster.Spec.MasterInternalName) {
		argv = append(argv, "--gossip-seed=127.0.0.1:3999")
	}

	zone := tf.cluster.Spec.DNSZone
	if zone != "" {
		if strings.Contains(zone, ".") {
			// match by name
			argv = append(argv, "--zone="+zone)
		} else {
			// match by id
			argv = append(argv, "--zone=*/"+zone)
		}
	}
	// permit wildcard updates
	argv = append(argv, "--zone=*/*")

	// Verbose, but not crazy logging
	argv = append(argv, "-v=2")

	return argv, nil
}

func (tf *TemplateFunctions) ExternalDnsArgv() ([]string, error) {
	var argv []string

	cloudProvider := tf.cluster.Spec.CloudProvider

	switch kops.CloudProviderID(cloudProvider) {
	case kops.CloudProviderAWS:
		argv = append(argv, "--provider=aws")
	case kops.CloudProviderGCE:
		project := tf.cluster.Spec.Project
		argv = append(argv, "--provider=google")
		argv = append(argv, "--google-project="+project)
	default:
		return nil, fmt.Errorf("unhandled cloudprovider %q", tf.cluster.Spec.CloudProvider)
	}

	argv = append(argv, "--source=ingress")

	return argv, nil
}

func (tf *TemplateFunctions) ProxyEnv() map[string]string {
	envs := map[string]string{}
	proxies := tf.cluster.Spec.EgressProxy
	if proxies == nil {
		return envs
	}
	httpProxy := proxies.HTTPProxy
	if httpProxy.Host != "" {
		var portSuffix string
		if httpProxy.Port != 0 {
			portSuffix = ":" + strconv.Itoa(httpProxy.Port)
		} else {
			portSuffix = ""
		}
		url := "http://" + httpProxy.Host + portSuffix
		envs["http_proxy"] = url
		envs["https_proxy"] = url
	}
	if proxies.ProxyExcludes != "" {
		envs["no_proxy"] = proxies.ProxyExcludes
		envs["NO_PROXY"] = proxies.ProxyExcludes
	}
	return envs
}<|MERGE_RESOLUTION|>--- conflicted
+++ resolved
@@ -30,13 +30,12 @@
 import (
 	"encoding/base64"
 	"fmt"
-<<<<<<< HEAD
 
 	"github.com/golang/glog"
-=======
+
 	"os"
 	"strconv"
->>>>>>> 327235a2
+
 	"strings"
 	"text/template"
 
@@ -44,11 +43,9 @@
 	"k8s.io/kops/pkg/apis/kops"
 	"k8s.io/kops/pkg/dns"
 	"k8s.io/kops/pkg/model"
-<<<<<<< HEAD
-	"k8s.io/kops/pkg/model/components"
+
 	"k8s.io/kops/upup/pkg/fi"
-=======
->>>>>>> 327235a2
+
 	"k8s.io/kops/upup/pkg/fi/cloudup/gce"
 )
 
